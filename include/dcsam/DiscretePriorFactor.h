--- conflicted
+++ resolved
@@ -92,10 +92,7 @@
                    const Names& names) const override {
     return toDecisionTreeFactor().markdown(keyFormatter, names);
   }
-<<<<<<< HEAD
 
-=======
->>>>>>> b7f62295
 };
 
 }  // namespace dcsam