--- conflicted
+++ resolved
@@ -1344,16 +1344,11 @@
   EXPECT_EQ(mpeClassL1, 1);
 }
 
-<<<<<<< HEAD
 /**
  * This is for testing the behavior of factor removal
  */
 TEST(TestSuite, factor_removal) {
    // Make a factor graph
-=======
-TEST(TestSuite, simple_dcemfactor) {
-  // Make a factor graph
->>>>>>> cce77c0b
   HybridFactorGraph hfg;
 
   // Values for initial guess
@@ -1393,39 +1388,12 @@
 
   initialGuess.insert(x0, pose0);
   initialGuess.insert(l1, landmark1);
-<<<<<<< HEAD
   initialGuessDiscrete[lm1_class.first] = 1;
-=======
-  initialGuessDiscrete[lm1_class.first] = 0;
->>>>>>> cce77c0b
 
   hfg.push_nonlinear(p0);
   hfg.push_nonlinear(pl1);
   hfg.push_discrete(plc1);
 
-<<<<<<< HEAD
-=======
-  // set up for landmark 2
-  gtsam::Symbol l2('l', 2);
-  gtsam::Symbol lc2('c', 2);
-  // Create a discrete key for landmark 2 class with cardinality 2.
-  gtsam::DiscreteKey lm2_class(lc2, 2);
-  gtsam::Point2 landmark2(circumradius + .5, circumradius + 5);
-
-  std::vector<double> prior_lm2_class;
-  prior_lm2_class.push_back(0.1);
-  prior_lm2_class.push_back(0.9);
-
-  gtsam::PriorFactor<gtsam::Point2> pl2(l2, landmark2, prior_lm_noise);
-  DiscretePriorFactor plc2(lm2_class, prior_lm2_class);
-
-  initialGuess.insert(l2, landmark2);
-  initialGuessDiscrete[lm2_class.first] = 1;
-
-  hfg.push_nonlinear(pl2);
-  hfg.push_discrete(plc2);
-
->>>>>>> cce77c0b
   // Setup dcsam
   DCSAM dcsam;
   dcsam.update(hfg, initialGuess, initialGuessDiscrete);
@@ -1440,11 +1408,7 @@
 
   gtsam::Pose2 odom(pose0);
   gtsam::Pose2 noise(0.01, 0.01, 0.01);
-<<<<<<< HEAD
   for (size_t i = 0; i < 3; i++) {
-=======
-  for (size_t i = 0; i < 7; i++) {
->>>>>>> cce77c0b
     gtsam::Symbol xi('x', i);
     gtsam::Symbol xj('x', i + 1);
 
@@ -1457,15 +1421,9 @@
     gtsam::Rot2 bearing1 = gtsam::Rot2::fromDegrees(67.5);
     double range1 = circumradius;
 
-<<<<<<< HEAD
     // For the first measurement, pick class=0, later pick class=1
     std::vector<double> semantic_meas;
     if (i < 1) {
-=======
-    // For the first couple measurements, pick class=0, later pick class=1
-    std::vector<double> semantic_meas;
-    if (i < 2) {
->>>>>>> cce77c0b
       semantic_meas.push_back(0.9);
       semantic_meas.push_back(0.1);
     } else {
@@ -1473,32 +1431,17 @@
       semantic_meas.push_back(0.9);
     }
 
-<<<<<<< HEAD
     gtsam::DiscreteKeys dks({lm1_class});
 
     SemanticBearingRangeFactor<gtsam::Pose2, gtsam::Point2> sbr1(
                 xi, l1, lm1_class, semantic_meas, bearing1, range1, br_noise);
 
     hfg.push_dc(sbr1);
-=======
-    gtsam::DiscreteKeys dks({lm1_class, lm2_class});
-
-    // build mixture: dcemfactor should be picking the component for lm1
-    SemanticBearingRangeFactor<gtsam::Pose2, gtsam::Point2> sbr1(
-        xi, l1, lm1_class, semantic_meas, bearing1, range1, br_noise);
-    SemanticBearingRangeFactor<gtsam::Pose2, gtsam::Point2> sbr2(
-        xi, l2, lm2_class, semantic_meas, bearing1, range1, br_noise);
-    DCEMFactor<SemanticBearingRangeFactor<gtsam::Pose2, gtsam::Point2>> dcemf(
-        {xi, l1, l2}, dks, {sbr1, sbr2}, {.5, .5}, false);
-
-    hfg.push_dc(dcemf);
->>>>>>> cce77c0b
     odom = odom * meas;
     initialGuess.insert(xj, odom);
     dcsam.update(hfg, initialGuess);
     DCValues dcvals = dcsam.calculateEstimate();
 
-<<<<<<< HEAD
     hfg.clear();
     initialGuess.clear();
   }
@@ -1521,15 +1464,15 @@
   gtsam::FactorIndices discreteRemovals{3,5,7};
 
   // make sure continuous removal works as well 
-  gtsam::FactorIndices removals{7};
+  gtsam::FactorIndices removals{5};
 
   // TODO(Kurran) why does removing continous factor 5 cause isam segfault?
-  // dcsam.getNonlinearFactorGraph().at(5)->print();
+  dcsam.getNonlinearFactorGraph().at(5)->print();
 
   dcsam.update(hfg, initialGuess, initialGuessDiscrete, removals, discreteRemovals);
 
-  EXPECT_EQ(dcsam.getDiscreteFactorGraph().at(7), nullptr);
-  EXPECT_EQ(dcsam.getNonlinearFactorGraph().at(7), nullptr);
+  EXPECT_EQ(dcsam.getDiscreteFactorGraph().at(5), nullptr);
+  EXPECT_EQ(dcsam.getNonlinearFactorGraph().at(5), nullptr);
 
   dcvals = dcsam.calculateEstimate();
 
@@ -1537,69 +1480,6 @@
 
   EXPECT_EQ(mpeClassL1, 0);  
 
-=======
-    size_t mpeClassL1 = dcvals.discrete.at(lc1);
-
-    // Plot poses and landmarks
-#ifdef ENABLE_PLOTTING
-    std::vector<double> xs, ys;
-    for (size_t j = 0; j < i + 2; j++) {
-      xs.push_back(
-          dcvals.continuous.at<gtsam::Pose2>(gtsam::Symbol('x', j)).x());
-      ys.push_back(
-          dcvals.continuous.at<gtsam::Pose2>(gtsam::Symbol('x', j)).y());
-    }
-
-    std::vector<double> lmxs, lmys;
-    lmxs.push_back(
-        dcvals.continuous.at<gtsam::Point2>(gtsam::Symbol('l', 1)).x());
-    lmys.push_back(
-        dcvals.continuous.at<gtsam::Point2>(gtsam::Symbol('l', 1)).y());
-
-    string color = (mpeClassL1 == 0) ? "b" : "orange";
-
-    plt::plot(xs, ys);
-    plt::scatter(lmxs, lmys, {{"color", color}});
-    plt::show();
-#endif
-
-    hfg.clear();
-    initialGuess.clear();
-  }
-
-  gtsam::Symbol x7('x', 7);
-  gtsam::BetweenFactor<gtsam::Pose2> bw(x0, x7, dx * noise, meas_noise);
-
-  hfg.push_nonlinear(bw);
-  dcsam.update(hfg, initialGuess);
-
-  DCValues dcvals = dcsam.calculateEstimate();
-
-  size_t mpeClassL1 = dcvals.discrete.at(lc1);
-
-  // Plot the poses and landmarks
-#ifdef ENABLE_PLOTTING
-  std::vector<double> xs, ys;
-  for (size_t i = 0; i < 8; i++) {
-    xs.push_back(dcvals.continuous.at<gtsam::Pose2>(gtsam::Symbol('x', i)).x());
-    ys.push_back(dcvals.continuous.at<gtsam::Pose2>(gtsam::Symbol('x', i)).y());
-  }
-
-  std::vector<double> lmxs, lmys;
-  lmxs.push_back(
-      dcvals.continuous.at<gtsam::Point2>(gtsam::Symbol('l', 1)).x());
-  lmys.push_back(
-      dcvals.continuous.at<gtsam::Point2>(gtsam::Symbol('l', 1)).y());
-
-  string color = (mpeClassL1 == 0) ? "b" : "orange";
-
-  plt::plot(xs, ys);
-  plt::scatter(lmxs, lmys, {{"color", color}});
-  plt::show();
-#endif
-
-  EXPECT_EQ(mpeClassL1, 1);
->>>>>>> cce77c0b
 }
 
 int main(int argc, char** argv) {
