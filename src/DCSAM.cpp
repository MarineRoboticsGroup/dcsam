--- conflicted
+++ resolved
@@ -152,23 +152,9 @@
 
 void DCSAM::updateContinuousInfo(const DiscreteValues &discreteVals,
                                  const gtsam::NonlinearFactorGraph &newFactors,
-<<<<<<< HEAD
                                  const gtsam::Values &initialGuess,
                                  const gtsam::FactorIndices &removeFactorIndices) {
-  // ISAM2UpdateParams updateParams;
-  // gtsam::FastMap<gtsam::FactorIndex, gtsam::KeySet> newAffectedKeys;
-  // for (size_t j = 0; j < dcContinuousFactors.size(); j++) {
-  //   dcContinuousFactors[j]->updateDiscrete(discreteVals);
-  //   for (const gtsam::Key &k : dcContinuousFactors[j]->keys()) {
-  //     newAffectedKeys[dcIdxToFactor.at(j)].insert(k);
-  //   }
-  // }
-  // updateParams.newAffectedKeys = std::move(newAffectedKeys);
 
-  // NOTE: Slow for now, see above for faster method?
-=======
-                                 const gtsam::Values &initialGuess) {
->>>>>>> cce77c0b
   gtsam::ISAM2UpdateParams updateParams;
   gtsam::FastMap<gtsam::FactorIndex, gtsam::KeySet> newAffectedKeys;
   for (size_t j = 0; j < dcContinuousFactors_.size(); j++) {
@@ -180,11 +166,8 @@
     }
   }
   updateParams.newAffectedKeys = std::move(newAffectedKeys);
-<<<<<<< HEAD
   updateParams.removeFactorIndices = removeFactorIndices; 
   // NOTE: I am not yet 100% sure this is the right way to handle this update.
-=======
->>>>>>> cce77c0b
   isam_.update(newFactors, initialGuess, updateParams);
 }
 
